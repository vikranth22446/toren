--- conflicted
+++ resolved
@@ -15,12 +15,7 @@
 from container_manager import ContainerManager
 from github_utils import GitHubUtils
 from input_validator import InputValidator
-<<<<<<< HEAD
-from job_manager import JobManager
-from timeout_monitor import TimeoutMonitor
-=======
 from job_manager import JobManager, TimeoutMonitor
->>>>>>> b6e01822
 from ui_utilities import UIUtilities
 
 
@@ -289,11 +284,7 @@
         custom_env: Optional[List[str]] = None,
         custom_volumes: Optional[List[str]] = None,
         cli_type: str = "claude",
-<<<<<<< HEAD
-        timelimit: int = 600,
-=======
         timelimit_seconds: int = 600,
->>>>>>> b6e01822
     ) -> bool:
         """Execute Claude Code in background daemon mode"""
         try:
@@ -304,24 +295,12 @@
             github_token = os.environ.get("GITHUB_TOKEN")
             anthropic_api_key = self._get_anthropic_api_key()
 
-<<<<<<< HEAD
-            # Add timelimit to environment variables
-            env_vars = custom_env.copy() if custom_env else []
-            env_vars.append(f"AGENT_TIMELIMIT={timelimit}")
-
-            # Start timeout monitor for PR jobs
-            timeout_monitor = None
-            if hasattr(self, '_current_pr_number') and self._current_pr_number:
-                timeout_monitor = TimeoutMonitor(timelimit, job_id, self._current_pr_number)
-                timeout_monitor.start()
-=======
             # Add timelimit as environment variable
             timelimit_env = [f"TIMELIMIT_SECONDS={timelimit_seconds}"]
             if custom_env:
                 custom_env.extend(timelimit_env)
             else:
                 custom_env = timelimit_env
->>>>>>> b6e01822
 
             container_process = self.container_manager.execute_in_container(
                 agent_image,
@@ -330,7 +309,7 @@
                 github_token,
                 anthropic_api_key,
                 job_id,
-                env_vars,
+                custom_env,
                 custom_volumes,
                 cli_type,
                 issue_number,
